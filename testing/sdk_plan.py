--- conflicted
+++ resolved
@@ -67,15 +67,11 @@
     return wait_for_plan_status(service_name, plan_name, 'IN_PROGRESS', timeout_seconds)
 
 
-<<<<<<< HEAD
-def wait_for_starting_plan(service_name, plan_name, timeout_seconds=15 * 60):
+def wait_for_starting_plan(service_name, plan_name, timeout_seconds=TIMEOUT_SECONDS):
     return wait_for_plan_status(service_name, plan_name, 'STARTING', timeout_seconds)
 
 
-def wait_for_plan_status(service_name, plan_name, status, timeout_seconds=15 * 60):
-=======
 def wait_for_plan_status(service_name, plan_name, status, timeout_seconds=TIMEOUT_SECONDS):
->>>>>>> 55792f3b
     '''Wait for a plan to have one of the specified statuses'''
     if isinstance(status, str):
         statuses = [status, ]
