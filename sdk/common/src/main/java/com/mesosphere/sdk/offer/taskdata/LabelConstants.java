--- conflicted
+++ resolved
@@ -37,10 +37,8 @@
 
     /** Label for tracking in the state store whether a task failed. Not passed to Mesos itself. */
     static final String PERMANENTLY_FAILED_LABEL = "permanently-failed";
-<<<<<<< HEAD
     /** Label for tracking in the state store whether this is the first launch of this task at its current location. */
     static final String INITIAL_LAUNCH_LABEL = "initial_launch";
-=======
 
     // TaskStatus
 
@@ -66,5 +64,4 @@
     static final String VIP_OVERLAY_FLAG_KEY = "network-scope";
     static final String VIP_OVERLAY_FLAG_VALUE = "container"; // overlay network
     static final String VIP_BRIDGE_FLAG_VALUE = "host"; // host/native network
->>>>>>> fd0ed061
 }