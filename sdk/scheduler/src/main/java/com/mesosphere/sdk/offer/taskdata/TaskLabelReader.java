--- conflicted
+++ resolved
@@ -127,18 +127,17 @@
     }
 
     /**
-<<<<<<< HEAD
      * Returns whether the task is marked as being launched for the first time at its current location.
      */
     public boolean isInitialLaunch() {
         // null is false
         return Boolean.valueOf(reader.getOptional(LabelConstants.INITIAL_LAUNCH_LABEL).orElse(null));
-=======
+    }
+
+    /**
      * Returns whether the task has a readiness check label.
      */
     public boolean hasReadinessCheckLabel() {
-        // null is false
         return reader.getOptional(LabelConstants.READINESS_CHECK_LABEL).isPresent();
->>>>>>> fd0ed061
     }
 }