--- conflicted
+++ resolved
@@ -1,11 +1,7 @@
 package com.mesosphere.sdk.offer;
 
-<<<<<<< HEAD
-import com.mesosphere.sdk.offer.taskdata.SchedulerLabelWriter;
 import com.mesosphere.sdk.offer.taskdata.TaskPackingUtils;
-=======
 import com.mesosphere.sdk.offer.taskdata.TaskLabelWriter;
->>>>>>> f30719e1
 import org.apache.commons.lang3.builder.ReflectionToStringBuilder;
 import org.apache.mesos.Protos;
 import org.apache.mesos.Protos.Offer;
@@ -99,7 +95,7 @@
         Protos.TaskInfo.Builder taskBuilder = taskInfo.toBuilder();
 
         if (!shouldLaunch) {
-            new SchedulerLabelWriter(taskBuilder).setTransient();
+            new TaskLabelWriter(taskBuilder).setTransient();
             taskBuilder.getTaskIdBuilder().setValue("");
         }
         taskBuilder.setSlaveId(offer.getSlaveId());
